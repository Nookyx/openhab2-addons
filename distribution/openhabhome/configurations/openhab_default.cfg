--- conflicted
+++ resolved
@@ -371,11 +371,7 @@
 # Timeout for controller communication
 #ihc:timeout=5000
 
-<<<<<<< HEAD
 ############################## Plugwise Binding #######################################
-=======
-################################ Plugwise Binding ##########################################
->>>>>>> 93e9d3d8
 # "stick" is reserved plug wise id
 #plugwise:stick.port=
 
@@ -384,9 +380,7 @@
 
 #plugwise:<plugwise-id-1>.mac=
 
-<<<<<<< HEAD
 ############################### Modbus Binding ########################################
-
 # sets refresh interval to Modbus polling service. Value in milliseconds (optional, defaults to 200)
 #modbus:poll=
 
@@ -407,8 +401,7 @@
 
 # The number of data item to read (optional, defaults to '0' - but set it to something meaningful)
 #modbus:slave1:length=
-=======
-############################## PLC Bus Binding #######################################
+
+############################### PLC Bus Binding #######################################
 # PLCBus Adapter serial port
-#plcbus:port=
->>>>>>> 93e9d3d8
+#plcbus:port=