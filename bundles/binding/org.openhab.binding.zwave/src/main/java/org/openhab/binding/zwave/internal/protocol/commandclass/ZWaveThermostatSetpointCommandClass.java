--- conflicted
+++ resolved
@@ -231,15 +231,11 @@
 	 * @return the serial message
 	 */
 	public SerialMessage getMessage(SetpointType setpointType) {
-<<<<<<< HEAD
-		logger.debug("NODE {}: Creating new message for command THERMOSTAT_SETPOINT_GET", this.getNode().getNodeId());
-=======
 		if(setpointType == null) {
 			return null;
 		}
 
 		logger.debug("NODE {}: Creating new message for application command THERMOSTAT_SETPOINT_GET", this.getNode().getNodeId());
->>>>>>> 33138a30
 		SerialMessage result = new SerialMessage(this.getNode().getNodeId(), SerialMessageClass.SendData, SerialMessageType.Request, SerialMessageClass.SendData, SerialMessagePriority.Get);
 		byte[] payload = {
 				(byte) this.getNode().getNodeId(),
