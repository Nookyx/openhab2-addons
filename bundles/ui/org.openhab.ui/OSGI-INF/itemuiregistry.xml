--- conflicted
+++ resolved
@@ -1,62 +1,19 @@
-<<<<<<< HEAD
-<?xml version="1.0" encoding="UTF-8"?>
-<!--
-
-    openHAB, the open Home Automation Bus.
-    Copyright (C) 2011, openHAB.org <admin@openhab.org>
-
-    See the contributors.txt file in the distribution for a
-    full listing of individual contributors.
-
-    This program is free software; you can redistribute it and/or modify
-    it under the terms of the GNU General Public License as
-    published by the Free Software Foundation; either version 3 of the
-    License, or (at your option) any later version.
-
-    This program is distributed in the hope that it will be useful,
-    but WITHOUT ANY WARRANTY; without even the implied warranty of
-    MERCHANTABILITY or FITNESS FOR A PARTICULAR PURPOSE. See the
-    GNU General Public License for more details.
-
-    You should have received a copy of the GNU General Public License
-    along with this program; if not, see <http://www.gnu.org/licenses>.
-
-    Additional permission under GNU GPL version 3 section 7
-
-    If you modify this Program, or any covered work, by linking or
-    combining it with Eclipse (or a modified version of that library),
-    containing parts covered by the terms of the Eclipse Public License
-    (EPL), the licensors of this Program grant you additional permission
-    to convey the resulting work.
-
--->
-
-<scr:component xmlns:scr="http://www.osgi.org/xmlns/scr/v1.1.0" name="org.openhab.ui">
-   <implementation class="org.openhab.ui.internal.items.ItemUIRegistryImpl"/>
-   <service>
-      <provide interface="org.openhab.ui.items.ItemUIRegistry"/>
-   </service>
-   <reference bind="addItemUIProvider" cardinality="0..n" interface="org.openhab.ui.items.ItemUIProvider" name="ItemUIProvider" policy="dynamic" unbind="removeItemUIProvider"/>
-   <reference bind="setItemRegistry" cardinality="1..1" interface="org.openhab.core.items.ItemRegistry" name="ItemRegistry" policy="dynamic" unbind="unsetItemRegistry"/>
-</scr:component>
-=======
-<?xml version="1.0" encoding="UTF-8"?>
-<!--
-
-    Copyright (c) 2010-2013, openHAB.org and others.
-
-    All rights reserved. This program and the accompanying materials
-    are made available under the terms of the Eclipse Public License v1.0
-    which accompanies this distribution, and is available at
-    http://www.eclipse.org/legal/epl-v10.html
-
--->
-<scr:component xmlns:scr="http://www.osgi.org/xmlns/scr/v1.1.0" name="org.openhab.ui">
-   <implementation class="org.openhab.ui.internal.items.ItemUIRegistryImpl"/>
-   <service>
-      <provide interface="org.openhab.ui.items.ItemUIRegistry"/>
-   </service>
-   <reference bind="addItemUIProvider" cardinality="0..n" interface="org.openhab.ui.items.ItemUIProvider" name="ItemUIProvider" policy="dynamic" unbind="removeItemUIProvider"/>
-   <reference bind="setItemRegistry" cardinality="1..1" interface="org.openhab.core.items.ItemRegistry" name="ItemRegistry" policy="dynamic" unbind="unsetItemRegistry"/>
-</scr:component>
->>>>>>> cd446f92
+<?xml version="1.0" encoding="UTF-8"?>
+<!--
+
+    Copyright (c) 2010-2013, openHAB.org and others.
+
+    All rights reserved. This program and the accompanying materials
+    are made available under the terms of the Eclipse Public License v1.0
+    which accompanies this distribution, and is available at
+    http://www.eclipse.org/legal/epl-v10.html
+
+-->
+<scr:component xmlns:scr="http://www.osgi.org/xmlns/scr/v1.1.0" name="org.openhab.ui">
+   <implementation class="org.openhab.ui.internal.items.ItemUIRegistryImpl"/>
+   <service>
+      <provide interface="org.openhab.ui.items.ItemUIRegistry"/>
+   </service>
+   <reference bind="addItemUIProvider" cardinality="0..n" interface="org.openhab.ui.items.ItemUIProvider" name="ItemUIProvider" policy="dynamic" unbind="removeItemUIProvider"/>
+   <reference bind="setItemRegistry" cardinality="1..1" interface="org.openhab.core.items.ItemRegistry" name="ItemRegistry" policy="dynamic" unbind="unsetItemRegistry"/>
+</scr:component>